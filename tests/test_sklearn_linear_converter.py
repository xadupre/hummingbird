--- conflicted
+++ resolved
@@ -172,12 +172,9 @@
         self._test_sgd_classifier(3)
 
     # SGDClassifier with modified huber loss
-<<<<<<< HEAD
-=======
     @unittest.skipIf(
         LooseVersion(torch.__version__) < LooseVersion("1.6.0"), reason="Modified Huber loss test requires torch >= 1.6.0"
     )
->>>>>>> 5f68a093
     def test_modified_huber(self):
         X = np.array([[-0.5, -1], [-1, -1], [-0.1, -0.1], [0.1, -0.2], [0.5, 1], [1, 1], [0.1, 0.1], [-0.1, 0.2]])
         Y = np.array([1, 1, 1, 1, 2, 2, 2, 2])
@@ -191,9 +188,6 @@
         inputs = [[-1, -1], [1, 1], [-0.2, 0.1], [0.2, -0.1]]
         np.testing.assert_allclose(model.predict_proba(inputs), hb_model.predict_proba(inputs), rtol=1e-6, atol=1e-6)
 
-<<<<<<< HEAD
-    # SGDClassifier with modified huber loss multiclass
-=======
     @unittest.skipIf(
         LooseVersion(torch.__version__) < LooseVersion("1.6.0"), reason="Modified Huber loss test requires torch >= 1.6.0"
     )
@@ -213,7 +207,6 @@
     @unittest.skipIf(
         LooseVersion(torch.__version__) < LooseVersion("1.6.0"), reason="Modified Huber loss test requires torch >= 1.6.0"
     )
->>>>>>> 5f68a093
     def test_modified_huber_multi(self):
         X = np.array([[-0.5, -1], [-1, -1], [-0.1, -0.1], [0.1, -0.2], [0.5, 1], [1, 1], [0.1, 0.1], [-0.1, 0.2]])
         Y = np.array([0, 1, 1, 1, 2, 2, 2, 2])
