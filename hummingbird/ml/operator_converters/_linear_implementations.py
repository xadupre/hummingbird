--- conflicted
+++ resolved
@@ -39,22 +39,12 @@
         elif self.regression:
             return output
         else:
-<<<<<<< HEAD
-            if self.loss == "log":
-                output = torch.sigmoid(output)
-            else:
-                output = torch.clip(output, -1, 1)
-                output += 1
-                output /= 2
-
-=======
             if self.loss == "modified_huber":
                 output = torch.clip(output, -1, 1)
                 output += 1
                 output /= 2
             else:
                 output = torch.sigmoid(output)
->>>>>>> 5f68a093
             if not self.binary_classification:
                 if self.loss == "modified_huber":
                     # This loss might assign zero to all classes, which doesn't
